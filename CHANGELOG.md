--- conflicted
+++ resolved
@@ -3,6 +3,7 @@
 ## [Unreleased][unreleased]
 
 - Fix browser client WebsocketTransport open
+- Add method for a possibility to delete session token from the application routes
 
 ## [3.0.0-alpha.2][] - 2022-07-07
 
@@ -31,14 +32,10 @@
 
 - Fix clients Map memory leak
 - Add static create method for server-side Client
-<<<<<<< HEAD
-- Add method for a possibility to delete session token from the application routes
-=======
 - Add open and close events in browser-side Client
 - Add common content types (MIME) to collection
 - Pass custom errors with `code` thrown or returned from handlers
 - Update dependencies
->>>>>>> aa9660c8
 
 ## [2.0.4][] - 2021-10-12
 
